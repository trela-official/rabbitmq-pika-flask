import json
import os
from datetime import datetime
from functools import wraps
from hashlib import sha256
from threading import Thread
from typing import Callable, List
from uuid import uuid4

from flask.app import Flask
from flask.config import Config
from pika import BlockingConnection, URLParameters, spec
from pika.adapters.blocking_connection import BlockingChannel
from pika.exceptions import AMQPConnectionError
from rabbitmq_pika_flask.ExchangeType import ExchangeType
from rabbitmq_pika_flask.QueueParams import QueueParams
from retry import retry
from retry.api import retry_call


class RabbitMQ():
    """ Main class containing queue and message sending methods
    """

    app: Flask
    config: Config

    get_connection: Callable[[], BlockingConnection]
    exchange_name: str
    consumers: set

    body_parser: Callable or None
    msg_parser: Callable or None

    queue_prefix: str
    queue_params: QueueParams

    def __init__(
        self,
        app: Flask = None,
        queue_prefix: str = '',
        body_parser: Callable = None,
        msg_parser: Callable = None,
        queue_params: QueueParams = QueueParams(),
        development: bool = False
    ) -> None:
        self.app = None
        self.consumers = set()
        self.queue_params = queue_params

        if app is not None:
            self.init_app(
                app,
                queue_prefix,
                body_parser,
                msg_parser,
                development
            )

    # Inits class from flask app
    def init_app(
        self,
        app: Flask,
        queue_prefix: str,
        body_parser: Callable = lambda body: body,
        msg_parser: Callable = lambda msg: msg,
        development: bool = False
    ):
        """This callback can be used to initialize an application for the use with this RabbitMQ setup.

        Args:
            app (Flask): Flask app
            queue_prefix (str): Prefix for queue names
            body_parser (Callable, optional): A parser function to
                parse received messages. Defaults to None.
            msg_parser (Callable, optional): A parser function to
                parse messages to be sent. Defaults to None.
            development (bool, optional): If the app is in development mode. Defaults to False.
        """

        self.app = app
        self.queue_prefix = queue_prefix
        self.config = app.config

        self._check_env()

        self.body_parser = body_parser
        self.msg_parser = msg_parser
        self.development = development
        self.exchange_name = self.config['MQ_EXCHANGE']
        params = URLParameters(self.config['MQ_URL'])
        self.get_connection = lambda: BlockingConnection(params)

        # Avoiding running twice when flask in debug mode
        if os.getenv('FLASK_ENV') == 'production' or os.getenv('WERKZEUG_RUN_MAIN') == 'true':
            self._validate_connection()

        if development:
            self.queue_prefix = 'dev.' + str(uuid4()) + queue_prefix
            self.queue_params = QueueParams(False, True, True)

        # Run every consumer queue
        for consumer in self.consumers:
            consumer()

    def _validate_connection(self):
        try:
            connection = self.get_connection()
            if connection.is_open:
                self.app.logger.info('Connected to RabbitMQ')
                connection.close()
        except Exception as error:  # pylint: disable=broad-except
            self.app.logger.error('Invalid RabbitMQ connection')
            self.app.logger.error(error.__class__.__name__)

    def _check_env(self):
        """assert env variables are set
        """

        assert any((os.getenv('FLASK_ENV'), self.config.get('FLASK_ENV'))), \
            'No FLASK_ENV variable found. Add one such as "production" or "development"'

        assert any((os.getenv('MQ_URL'), self.config.get('MQ_URL'))), \
            'No MQ_URL variable found. Please add one following this' + \
            ' format https://pika.readthedocs.io/en/stable/examples/using_urlparameters.html'

        assert any((os.getenv('MQ_EXCHANGE'), self.config.get('MQ_EXCHANGE'))), \
            'No MQ_EXCHANGE variable found. Please add a default exchange'

    def _build_queue_name(self, func: Callable):
        """Builds queue name from function name"""
        spacer = self.config['MQ_DELIMITER'] if 'MQ_DELIMITER' in self.config else '.'
        return self.queue_prefix + spacer + func.__name__.replace('_', spacer)

    def queue(
        self,
        routing_key: str,
        exchange_type: ExchangeType = ExchangeType.DEFAULT,
        auto_ack: bool = False,
        dead_letter_exchange: bool = False,
        props_needed: List[str] = None
    ):
        """Creates new RabbitMQ queue

        Args:
            routing_key (str): The routing key for this queue
            exchange_type (ExchangeType, optional): The exchange type to be used. Defaults to TOPIC.
            auto_ack (bool, optional): If messages should be auto acknowledged. Defaults to False
            dead_letter_exchange (bool): If a dead letter exchange should be created for this queue
            props_needed (list[str], optional): List of properties to be passed along with body, such as `sent_at` or `message_id`. Defaults to None.
        """

        def decorator(f):
            # ignore flask default reload when on debug mode
            if os.getenv('FLASK_ENV') == 'production' or os.getenv('WERKZEUG_RUN_MAIN') == 'true':
                @wraps(f)
                def new_consumer():

                    return self._setup_connection(f, routing_key, exchange_type, auto_ack, dead_letter_exchange, props_needed or [])

                # adds consumer to consumers list if not initiated, or runs new consumer if already initiated
                if self.app is not None:
                    new_consumer()
                else:
                    self.consumers.add(new_consumer)
            return f
        return decorator

    def _setup_connection(
        self,
        func: Callable,
        routing_key: str,
        exchange_type: ExchangeType,
        auto_ack: bool,
        dead_letter_exchange: bool,
        props_needed: List[str]
    ):
        """Setup new queue connection in a new thread

        Args:
            func (Callable): function to run as callback for a new message
            routing_key (str): routing key for the new queue bind
            exchange_type (ExchangeType): Exchange type to be used with new queue
            auto_ack (bool): If messages should be auto acknowledged.
            dead_letter_exchange (bool): If a dead letter exchange should be created for this queue
            props_needed (list[str]): List of properties to be passed along with body
        """

        def create_queue():
            return self._add_exchange_queue(func, routing_key, exchange_type, auto_ack, dead_letter_exchange, props_needed)

        thread = Thread(target=create_queue, name=self._build_queue_name(func))
        thread.setDaemon(True)
        thread.start()

    @staticmethod
    def __get_needed_props(props_needed: List[str], props: spec.BasicProperties):
        """Sets needed properties for a message"""

        payload = {}

        if 'message_id' in props_needed:
            payload['message_id'] = props.message_id

        if 'sent_at' in props_needed:
            payload['sent_at'] = datetime.fromtimestamp(props.timestamp)

        return payload

    @retry((AMQPConnectionError, AssertionError), delay=5, jitter=(5, 15))
    def _add_exchange_queue(
        self,
        func: Callable,
        routing_key: str,
        exchange_type: ExchangeType,
        auto_ack: bool,
        dead_letter_exchange: bool,
        props_needed: List[str]
    ):
        """ Creates or connects to new queue, retries connection on failure

        Args:
            func (Callable): function to run as callback for a new message
            routing_key (str): routing key for the new queue bind
            exchange_type (ExchangeType): Exchange type to be used with new queue
            auto_ack (bool): If messages should be auto acknowledged.
            dead_letter_exchange (bool): If a dead letter exchange should be created for this queue
            props_needed (list[str]): List of properties to be passed along with body
        """

        # Create connection channel
        connection = self.get_connection()
        channel = connection.channel()

        # declare dead letter exchange if needed
        if dead_letter_exchange:
            dead_letter_exchange_name = f"dead.letter.{self.exchange_name}"
            channel.exchange_declare(
                dead_letter_exchange_name, ExchangeType.DIRECT)

        # Declare exchange
        channel.exchange_declare(
            exchange=self.exchange_name, exchange_type=exchange_type)

        # Creates new queue or connects to existing one
        queue_name = self._build_queue_name(func)
        exchange_args = {}
        if dead_letter_exchange and not self.development:
            dead_letter_queue_name = f"dead.letter.{queue_name}"
            channel.queue_declare(
                dead_letter_queue_name,
                durable=self.queue_params.durable,
            )

            # Bind queue to exchange
            channel.queue_bind(
                exchange=dead_letter_exchange_name, queue=dead_letter_queue_name, routing_key=dead_letter_queue_name)

            exchange_args = {
                'x-dead-letter-exchange': dead_letter_exchange_name,
<<<<<<< HEAD
                'x-dead-letter-routing-key': dead_letter_queue_name
=======
                'x-dead-letter-routing-key': routing_key

>>>>>>> e3517cfb
            }
            channel.queue_declare(
                queue_name,
                durable=self.queue_params.durable,
                auto_delete=self.queue_params.auto_delete,
                exclusive=self.queue_params.exclusive,
                arguments=exchange_args
            )
            self.app.logger.info(f'Declaring Queue: {queue_name}')

        # Bind queue to exchange
        channel.queue_bind(exchange=self.exchange_name,
                           queue=queue_name, routing_key=routing_key)

        def callback(_: BlockingChannel, method: spec.Basic.Deliver, props: spec.BasicProperties, body: bytes):
            with self.app.app_context():
                decoded_body = body.decode()

                try:
                    # Fetches original message routing_key from headers if it has been dead-lettered
                    routing_key = method.routing_key
<<<<<<< HEAD
                    if (getattr(props, 'headers', None)) and (x_death_props := props.headers.get('x-death')):
                        x_death_props = x_death_props[0]
=======
                    if getattr(props, 'headers', None) and props.headers.get('x-death'):
                        x_death_props = props.headers.get('x-death')[0]
>>>>>>> e3517cfb
                        routing_key = x_death_props.get('routing-keys')[0]

                    func(
                        routing_key=routing_key,
                        body=self.body_parser(decoded_body),
                        **RabbitMQ.__get_needed_props(props_needed, props)
                    )

                    if not auto_ack:
                        # ack message after fn was ran
                        channel.basic_ack(method.delivery_tag)
                except Exception as err:  # pylint: disable=broad-except
                    self.app.logger.error(f'ERROR IN {queue_name}: {err}')

                    if not auto_ack:
                        channel.basic_reject(
                            method.delivery_tag, requeue=(not method.redelivered))

        channel.basic_consume(
            queue=queue_name, on_message_callback=callback, auto_ack=auto_ack)

        try:
            channel.start_consuming()
        except Exception as err:
            self.app.logger.error(err)
            channel.stop_consuming()
            connection.close()

            raise AMQPConnectionError from err

    def _send_msg(self, body, routing_key, exchange_type):
        try:
            channel = self.get_connection().channel()

            channel.exchange_declare(
                exchange=self.exchange_name, exchange_type=exchange_type)

            if self.msg_parser:
                body = self.msg_parser(body)

            message_id = sha256(json.dumps(body).encode('utf-8')).hexdigest()
            timestamp = int(datetime.now().timestamp())

            channel.basic_publish(
                exchange=self.exchange_name,
                routing_key=routing_key,
                body=body,
                properties=spec.BasicProperties(
                    message_id=message_id,
                    timestamp=timestamp
                )
            )

            channel.close()
        except Exception as err:
            self.app.logger.error('Error while sending message')
            self.app.logger.error(err)

            raise AMQPConnectionError from err

    def send(self, body, routing_key: str, exchange_type: ExchangeType = ExchangeType.DEFAULT, retries: int = 5):
        """Sends a message to a given routing key

        Args:
            body (str): The body to be sent
            routing_key (str): The routing key for the message
            exchange_type (ExchangeType, optional): The exchange type to be used. Defaults to ExchangeType.DEFAULT.
        """

        thread = Thread(target=lambda: retry_call(
            self._send_msg,
            (body, routing_key, exchange_type),
            exceptions=(
                AMQPConnectionError, AssertionError),
            tries=retries,
            delay=5,
            jitter=(5, 15)
        ))
        thread.setDaemon(True)
        thread.start()

    def sync_send(self, body, routing_key: str, exchange_type: ExchangeType = ExchangeType.DEFAULT, retries: int = 5):
        """Sends a message to a given routing key synchronously

        Args:
            body (str): The body to be sent
            routing_key (str): The routing key for the message
            exchange_type (ExchangeType, optional): The exchange type to be used. Defaults to ExchangeType.DEFAULT.
            retries (int, optional): Number of retries to send the message. Defaults to 5.
        """

        retry_call(
            self._send_msg,
            (body, routing_key, exchange_type),
            exceptions=(
                AMQPConnectionError, AssertionError),
            tries=retries,
            delay=5,
            jitter=(5, 15)
        )<|MERGE_RESOLUTION|>--- conflicted
+++ resolved
@@ -258,12 +258,7 @@
 
             exchange_args = {
                 'x-dead-letter-exchange': dead_letter_exchange_name,
-<<<<<<< HEAD
                 'x-dead-letter-routing-key': dead_letter_queue_name
-=======
-                'x-dead-letter-routing-key': routing_key
-
->>>>>>> e3517cfb
             }
             channel.queue_declare(
                 queue_name,
@@ -285,13 +280,9 @@
                 try:
                     # Fetches original message routing_key from headers if it has been dead-lettered
                     routing_key = method.routing_key
-<<<<<<< HEAD
-                    if (getattr(props, 'headers', None)) and (x_death_props := props.headers.get('x-death')):
-                        x_death_props = x_death_props[0]
-=======
+
                     if getattr(props, 'headers', None) and props.headers.get('x-death'):
                         x_death_props = props.headers.get('x-death')[0]
->>>>>>> e3517cfb
                         routing_key = x_death_props.get('routing-keys')[0]
 
                     func(
