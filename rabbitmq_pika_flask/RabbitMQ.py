import json
import os
from functools import wraps
from hashlib import sha256
from threading import Thread
from typing import Callable
from uuid import uuid4

from flask.app import Flask
from flask.config import Config
from pika import BlockingConnection, URLParameters, spec
from pika.adapters.blocking_connection import BlockingChannel
from pika.exceptions import AMQPConnectionError
from retry import retry
from retry.api import retry_call

from rabbitmq_pika_flask.ExchangeType import ExchangeType
from rabbitmq_pika_flask.QueueParams import QueueParams


class RabbitMQ():
    """ Main class containing queue and message sending methods
    """

    app: Flask
    config: Config

    get_connection: Callable[[], BlockingConnection]
    exchange_name: str
    consumers: set

    body_parser: Callable or None
    msg_parser: Callable or None

    queue_prefix: str
    queue_params: QueueParams

    def __init__(
        self,
        app: Flask = None,
        queue_prefix: str = '',
        body_parser: Callable = None,
        msg_parser: Callable = None,
        queue_params: QueueParams = QueueParams(),
        development: bool = False
    ) -> None:
        self.app = None
        self.consumers = set()
        self.queue_params = queue_params

        if app is not None:
            self.init_app(
                app,
                queue_prefix,
                body_parser,
                msg_parser,
                development
            )

    # Inits class from flask app
    def init_app(
        self,
        app: Flask,
        queue_prefix: str,
        body_parser: Callable = lambda body: body,
        msg_parser: Callable = lambda msg: msg,
        development: bool = False
    ):
        """This callback can be used to initialize an application for the use with this RabbitMQ setup.

        Args:
            app (Flask): Flask app
            queue_prefix (str): Prefix for queue names
            body_parser (Callable, optional): A parser function to
                parse received messages. Defaults to None.
            msg_parser (Callable, optional): A parser function to
                parse messages to be sent. Defaults to None.
            development (bool, optional): If the app is in development mode. Defaults to False.
        """

        self.app = app
        self.queue_prefix = queue_prefix
        self.config = app.config

        self._check_env()

        self.body_parser = body_parser
        self.msg_parser = msg_parser
        self.development = development
        self.exchange_name = self.config['MQ_EXCHANGE']
        params = URLParameters(self.config['MQ_URL'])
        self.get_connection = lambda: BlockingConnection(params)

        # Avoiding running twice when flask in debug mode
        if os.getenv('FLASK_ENV') == 'production' or os.getenv('WERKZEUG_RUN_MAIN') == 'true':
            self._validate_connection()

        if development:
            self.queue_prefix = 'dev.' + str(uuid4()) + queue_prefix
            self.queue_params = QueueParams(False, True, True)

        # Run every consumer queue
        for consumer in self.consumers:
            consumer()

    def _validate_connection(self):
        try:
            connection = self.get_connection()
            if connection.is_open:
                self.app.logger.info('Connected to RabbitMQ')
                connection.close()
        except Exception as error:  # pylint: disable=broad-except
            self.app.logger.error('Invalid RabbitMQ connection')
            self.app.logger.error(error.__class__.__name__)

    def _check_env(self):
        """assert env variables are set
        """

        assert any((os.getenv('FLASK_ENV'), self.config.get('FLASK_ENV'))), \
            'No FLASK_ENV variable found. Add one such as "production" or "development"'

        assert any((os.getenv('MQ_URL'), self.config.get('MQ_URL'))), \
            'No MQ_URL variable found. Please add one following this' + \
            ' format https://pika.readthedocs.io/en/stable/examples/using_urlparameters.html'

        assert any((os.getenv('MQ_EXCHANGE'), self.config.get('MQ_EXCHANGE'))), \
            'No MQ_EXCHANGE variable found. Please add a default exchange'

    def _build_queue_name(self, func: Callable):
        """Builds queue name from function name"""
        spacer = self.config['MQ_DELIMITER'] if 'MQ_DELIMITER' in self.config else '.'
        return self.queue_prefix + spacer + func.__name__.replace('_', spacer)

<<<<<<< HEAD
=======
        spacer = self.config['MQ_DELIMITER'] if 'MQ_DELIMITER' in self.config else '.'
        return self.queue_prefix + spacer + func.__name__.replace('_', spacer)
>>>>>>> 44607648

    def queue(
        self,
        routing_key: str,
        exchange_type: ExchangeType = ExchangeType.DEFAULT,
        auto_ack: bool = False,
        dead_letter_exchange: bool = False
    ):
        """Creates new RabbitMQ queue

        Args:
            routing_key (str): The routing key for this queue
            exchange_type (ExchangeType, optional): The exchange type to be used. Defaults to TOPIC.
            auto_ack (bool, optional): If messages should be auto acknowledged. Defaults to False
            dead_letter_exchange (bool): If a dead letter exchange should be created for this queue
        """

        def decorator(f):
            # ignore flask default reload when on debug mode
            if os.getenv('FLASK_ENV') == 'production' or os.getenv('WERKZEUG_RUN_MAIN') == 'true':
                @wraps(f)
                def new_consumer():

                    return self._setup_connection(f, routing_key, exchange_type, auto_ack, dead_letter_exchange)

                # adds consumer to consumers list if not initiated, or runs new consumer if already initiated
                if self.app is not None:
                    new_consumer()
                else:
                    self.consumers.add(new_consumer)
            return f
        return decorator

    def _setup_connection(
        self,
        func: Callable,
        routing_key: str,
        exchange_type: ExchangeType,
        auto_ack: bool,
        dead_letter_exchange: bool
    ):
        """Setup new queue connection in a new thread

        Args:
            func (Callable): function to run as callback for a new message
            routing_key (str): routing key for the new queue bind
            exchange_type (ExchangeType): Exchange type to be used with new queue
            auto_ack (bool): If messages should be auto acknowledged.
            dead_letter_exchange (bool): If a dead letter exchange should be created for this queue
        """

        def create_queue():
            return self._add_exchange_queue(func, routing_key, exchange_type, auto_ack, dead_letter_exchange)

        thread = Thread(target=create_queue, name=self._build_queue_name(func))
        thread.setDaemon(True)
        thread.start()

    @retry((AMQPConnectionError, AssertionError), delay=5, jitter=(5, 15))
    def _add_exchange_queue(
        self,
        func: Callable,
        routing_key: str,
        exchange_type: ExchangeType,
        auto_ack: bool,
        dead_letter_exchange: bool
    ):
        """ Creates or connects to new queue, retries connection on failure

        Args:
            func (Callable): function to run as callback for a new message
            routing_key (str): routing key for the new queue bind
            exchange_type (ExchangeType): Exchange type to be used with new queue
            auto_ack (bool): If messages should be auto acknowledged.
            dead_letter_exchange (bool): If a dead letter exchange should be created for this queue
        """

        # Create connection channel
        connection = self.get_connection()
        channel = connection.channel()

        # declare dead letter exchange if needed
        if dead_letter_exchange:
            dead_letter_exchange_name = f"dead.letter.{self.exchange_name}"
            channel.exchange_declare(
                dead_letter_exchange_name, ExchangeType.DIRECT)

        # Declare exchange
        channel.exchange_declare(
            exchange=self.exchange_name, exchange_type=exchange_type)

        # Creates new queue or connects to existing one
        queue_name = self._build_queue_name(func)
        exchange_args = {}
        if dead_letter_exchange and not self.development:
            dead_letter_queue_name = f"dead.letter.{queue_name}"
            channel.queue_declare(
                dead_letter_queue_name,
                durable=self.queue_params.durable,
            )

            # Bind queue to exchange
            channel.queue_bind(
                exchange=dead_letter_exchange_name, queue=dead_letter_queue_name, routing_key=routing_key)

            exchange_args = {
                'x-dead-letter-exchange': dead_letter_exchange_name,
                'x-dead-letter-routing-key': routing_key

            }

        channel.queue_declare(
            queue_name,
            durable=self.queue_params.durable,
            auto_delete=self.queue_params.auto_delete,
            exclusive=self.queue_params.exclusive,
            arguments=exchange_args
        )
        self.app.logger.info(f'Declaring Queue: {queue_name}')

        # Bind queue to exchange
        channel.queue_bind(exchange=self.exchange_name,
                           queue=queue_name, routing_key=routing_key)

        def callback(_: BlockingChannel, method: spec.Basic.Deliver, props: spec.BasicProperties, body: bytes):
            with self.app.app_context():
                decoded_body = body.decode()

                try:
                    routing_key = method.routing_key
                    if getattr(props, 'headers', None) and props.headers.get('x-death'):
                        x_death_props = props.headers.get('x-death')[0]
                        routing_key = x_death_props.get('routing-keys')[0]

                    func(
                        routing_key=routing_key,
                        body=self.body_parser(decoded_body),
                        message_id=props.message_id
                    )

                    if not auto_ack:
                        # ack message after fn was ran
                        channel.basic_ack(method.delivery_tag)
                except Exception as err:
                    self.app.logger.error(f'ERROR IN {queue_name}: {err}')

                    if not auto_ack:
                        channel.basic_reject(
                            method.delivery_tag, requeue=(not method.redelivered))

        channel.basic_consume(
            queue=queue_name, on_message_callback=callback, auto_ack=auto_ack)

        try:
            channel.start_consuming()
        except Exception as err:
            self.app.logger.error(err)
            channel.stop_consuming()
            connection.close()

            raise AMQPConnectionError from err

    def _send_msg(self, body, routing_key, exchange_type):
        try:
            channel = self.get_connection().channel()

            channel.exchange_declare(
                exchange=self.exchange_name, exchange_type=exchange_type)

            if self.msg_parser:
                body = self.msg_parser(body)

            channel.basic_publish(
                exchange=self.exchange_name,
                routing_key=routing_key,
                body=body,
                properties=spec.BasicProperties(
                    message_id=sha256(json.dumps(body).encode('utf-8')).hexdigest())
            )

            channel.close()
        except Exception as err:
            self.app.logger.error('Error while sending message')
            self.app.logger.error(err)

            raise AMQPConnectionError from err

    def send(self, body, routing_key: str, exchange_type: ExchangeType = ExchangeType.DEFAULT, retries: int = 5):
        """Sends a message to a given routing key

        Args:
            body (str): The body to be sent
            routing_key (str): The routing key for the message
            exchange_type (ExchangeType, optional): The exchange type to be used. Defaults to ExchangeType.DEFAULT.
        """

        thread = Thread(target=lambda: retry_call(
            self._send_msg,
            (body, routing_key, exchange_type),
            exceptions=(
                AMQPConnectionError, AssertionError),
            tries=retries,
            delay=5,
            jitter=(5, 15)
        ))
        thread.setDaemon(True)
        thread.start()

    def sync_send(self, body, routing_key: str, exchange_type: ExchangeType = ExchangeType.DEFAULT, retries: int = 5):
        """Sends a message to a given routing key synchronously

        Args:
            body (str): The body to be sent
            routing_key (str): The routing key for the message
            exchange_type (ExchangeType, optional): The exchange type to be used. Defaults to ExchangeType.DEFAULT.
            retries (int, optional): Number of retries to send the message. Defaults to 5.
        """

        retry_call(
            self._send_msg,
            (body, routing_key, exchange_type),
            exceptions=(
                AMQPConnectionError, AssertionError),
            tries=retries,
            delay=5,
            jitter=(5, 15)
        )<|MERGE_RESOLUTION|>--- conflicted
+++ resolved
@@ -131,12 +131,6 @@
         """Builds queue name from function name"""
         spacer = self.config['MQ_DELIMITER'] if 'MQ_DELIMITER' in self.config else '.'
         return self.queue_prefix + spacer + func.__name__.replace('_', spacer)
-
-<<<<<<< HEAD
-=======
-        spacer = self.config['MQ_DELIMITER'] if 'MQ_DELIMITER' in self.config else '.'
-        return self.queue_prefix + spacer + func.__name__.replace('_', spacer)
->>>>>>> 44607648
 
     def queue(
         self,
